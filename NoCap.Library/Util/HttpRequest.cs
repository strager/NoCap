--- conflicted
+++ resolved
@@ -77,13 +77,6 @@
                 foreach (var entry in data.Entries) {
                     var formEntry = entry as FormMultipartEntry;
 
-<<<<<<< HEAD
-=======
-            if (data != null) {
-                foreach (var entry in data.Entries) {
-                    var formEntry = entry as FormMultipartEntry;
-
->>>>>>> e6e67669
                     if (formEntry == null) {
                         throw new ArgumentException("Data must contain only form entries", "data");
                     }
