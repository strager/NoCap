--- conflicted
+++ resolved
@@ -59,12 +59,8 @@
     </ApplicationIcon>
   </PropertyGroup>
   <ItemGroup>
-<<<<<<< HEAD
-    <Reference Include="log4net">
-=======
     <Reference Include="log4net, Version=1.2.10.0, Culture=neutral, PublicKeyToken=1b44e1d426115821, processorArchitecture=MSIL">
       <SpecificVersion>False</SpecificVersion>
->>>>>>> 8bfdc936
       <HintPath>..\vendor\log4net\log4net.dll</HintPath>
     </Reference>
     <Reference Include="System" />
