﻿using System;
using System.Collections.ObjectModel;
using System.ComponentModel.Composition;
using System.Reflection;
using System.Runtime.Serialization;
using System.Windows;
using System.Windows.Controls;
using System.Windows.Controls.Primitives;
using System.Windows.Data;
using System.Windows.Input;
using System.Windows.Interop;
using System.Windows.Threading;
using Bindable.Linq;
using Bindable.Linq.Collections;
using Hardcodet.Wpf.TaskbarNotification;
using NoCap.Extensions.Default.Helpers;
using NoCap.Library;
using NoCap.Library.Extensions;
using NoCap.Library.Tasks;
using Windows7.DesktopIntegration;
using ICommand = NoCap.Library.ICommand;
using Separator = System.Windows.Controls.Separator;

namespace NoCap.Extensions.Default.Plugins {
    class TaskbarCommands {
        public static System.Windows.Input.ICommand ShowTasks;

        static TaskbarCommands() {
            ShowTasks = new RoutedUICommand("_Show Tasks", "ShowTasks", typeof(TaskbarCommands));
        }
    }

    [Export(typeof(IPlugin))]
    [DataContract(Name = "TaskbarPlugin")]
    sealed class TaskbarPlugin : IPlugin, IExtensibleDataObject {
        public static readonly TimeSpan CompleteHideDelay = TimeSpan.FromSeconds(2);
        public static readonly TimeSpan CancelHideDelay = TimeSpan.FromSeconds(5);

        private NoCapLogo logo;
        private TaskbarIcon taskbarIcon;
        private ICommandRunner commandRunner;
        private TaskCollection taskCollection;
        private TaskPopup taskPopup;

        private bool showNotificationOnStart = true;
        private bool showNotificationOnComplete = true;

        [DataMember(Name = "ShowNotificationOnCommandStart")]
        public bool ShowNotificationOnStart {
            get { return this.showNotificationOnStart; }
            set { this.showNotificationOnStart = value; }
        }

        [DataMember(Name = "ShowNotificationOnCommandEnd")]
        public bool ShowNotificationOnComplete {
            get { return this.showNotificationOnComplete; }
            set { this.showNotificationOnComplete = value; }
        }

<<<<<<< HEAD
=======
        private void AddBindings() {
            var app = Application.Current;

            this.taskbarIcon.CommandBindings.AddRange(new [] {
                new System.Windows.Input.CommandBinding(
                    ApplicationCommands.Close,
                    (sender, e) => app.Shutdown(0)
                ),
                new System.Windows.Input.CommandBinding(
                    ApplicationCommands.Properties,
                    (sender, e) => app.GetType().InvokeMember(
                        "ShowSettings",             // Name
                        BindingFlags.InvokeMethod,  // Binding flags
                        null,                       // Binder
                        app,                        // This
                        new object[] { }            // Arguments
                    )
                ),
                new System.Windows.Input.CommandBinding(
                    NoCapCommands.Execute,
                    (sender, e) => this.commandRunner.Run((ICommand) e.Parameter)
                ),
                new System.Windows.Input.CommandBinding(
                    TaskbarCommands.ShowTasks,
                    (sender, e) => this.taskPopup.Show(),
                    (sender, e) => {
                        e.CanExecute = this.taskCollection.Count != 0;
                        e.Handled = true;
                    }
                )
            });
        }

>>>>>>> b9301885
        public void BeginTask(object sender, CommandTaskEventArgs e) {
            ShowTaskPopup(e.Task);
        }

        public void EndTask(object sender, CommandTaskEventArgs e) {
            // Do nothing
        }

        private void CancelTask(object sender, CommandTaskCancellationEventArgs e) {
            UpdateProgress(1);
        }

        public void UpdateProgress(object sender, EventArgs e) {
            UpdateProgress(this.taskCollection.Progress);
        }

        private void UpdateProgress(double progress) {
            UpdateWindows(progress);
            UpdateIcon(progress);
            UpdateIconToolTip(progress);
        }

        private void UpdateWindows(double progress) {
            var dispatcher = Application.Current.Dispatcher;

            if (!dispatcher.CheckAccess()) {
                dispatcher.BeginInvoke(new Action<double>(UpdateWindows), progress);

                return;
            }

            foreach (var window in Application.Current.Windows) {
                SetWindowProgress((Window) window, progress);
            }
        }

        private void UpdateIcon(double progress) {
            var dispatcher = this.logo.Dispatcher;

            if (!dispatcher.CheckAccess()) {
                dispatcher.BeginInvoke(new Action<double>(UpdateIcon), progress);

                return;
            }

            this.logo.Progress = progress;

            this.taskbarIcon.Dispatcher.BeginInvoke(new Action(() => {
                this.taskbarIcon.IconSource = this.logo.MakeIcon(128);
            }));
        }

        private void UpdateIconToolTip(double progress) {
            this.taskbarIcon.Dispatcher.BeginInvoke(new Action(() => {
                this.taskbarIcon.ToolTipText = string.Format("Progress: {0}%", progress * 100);
            }));
        }

        private static void SetWindowProgress(Window window, double progress) {
            var dispatcher = window.Dispatcher;

            if (!dispatcher.CheckAccess()) {
                dispatcher.BeginInvoke(new Action<Window, double>(SetWindowProgress), window, progress);

                return;
            }

            var handle = new WindowInteropHelper(window).Handle;

            if (progress >= 1) {
                Windows7Taskbar.SetProgressState(handle, Windows7Taskbar.ThumbnailProgressState.NoProgress);
            } else {
                Windows7Taskbar.SetProgressState(handle, Windows7Taskbar.ThumbnailProgressState.Normal);

                const ulong max = 9001;

                Windows7Taskbar.SetProgressValue(handle, (ulong) (progress * max), max);
            }
        }

        private void ShowTaskPopup(ICommandTask task) {
<<<<<<< HEAD
            var dispatcher = this.taskbarIcon.Dispatcher;

            if (!dispatcher.CheckAccess()) {
                dispatcher.BeginInvoke(new Action<ICommandTask>(ShowTaskPopup), task);

                return;
            }

            task.Completed += (sender, e) => OnTaskEnded();
            task.Canceled += (sender, e) => OnTaskEnded();

            if (ShowNotificationOnStart) {
                this.taskPopup.QueueShow();
            }

            if (task.State == TaskState.Completed || task.State == TaskState.Canceled) {
                this.taskPopup.QueueHide();
            }
=======
            this.taskbarIcon.Dispatcher.BeginInvoke(new Action(() => {
                task.Completed += (sender, e) => OnTaskCompleted();
                task.Canceled += (sender, e) => OnTaskCanceled();

                if (ShowNotificationOnStart) {
                    this.taskPopup.Show();
                }

                if (task.State == TaskState.Completed) {
                    this.taskPopup.Hide(CompleteHideDelay);
                } else if (task.State == TaskState.Canceled) {
                    this.taskPopup.Hide(CancelHideDelay);
                }
            }));
>>>>>>> b9301885
        }

        private void OnTaskCompleted() {
            if (ShowNotificationOnComplete) {
                this.taskPopup.Show();
            }

            this.taskPopup.Hide(CompleteHideDelay);
        }

        private void OnTaskCanceled() {
            if (ShowNotificationOnComplete) {
                this.taskPopup.Show();
            }

            this.taskPopup.Hide(CancelHideDelay);
        }

        public string Name {
            get {
                return "Taskbar";
            }
        }

        public UIElement GetEditor(ICommandProvider commandProvider) {
            return new TaskbarEditor {
                DataContext = this
            };
        }

        public void Initialize(IPluginContext pluginContext) {
            this.logo = new NoCapLogo();

            this.taskbarIcon = InitTaskbarIcon(BuildContextMenu(pluginContext));
            this.commandRunner = InitCommandRunner(pluginContext.CommandRunner);
            this.taskCollection = InitTaskCollection(pluginContext.CommandRunner);
            this.taskPopup = InitTaskPopup(this.taskCollection);

            this.taskbarIcon.ShowCustomBalloon(this.taskPopup, PopupAnimation.None, null);

            Application.Current.ShutdownMode = ShutdownMode.OnExplicitShutdown;

            InitCommandBindings();

            UpdateIcon(1);
        }

        private void InitCommandBindings() {
            var app = Application.Current;

            this.taskbarIcon.CommandBindings.AddRange(new [] {
                new System.Windows.Input.CommandBinding(
                    ApplicationCommands.Close,
                    (sender, e) => app.Shutdown(0)
                ),
                new System.Windows.Input.CommandBinding(
                    ApplicationCommands.Properties,
                    (sender, e) => app.GetType().InvokeMember(
                        "ShowSettings",             // Name
                        BindingFlags.InvokeMethod,  // Binding flags
                        null,                       // Binder
                        app,                        // This
                        new object[] { }            // Arguments
                    )
                ),
                new System.Windows.Input.CommandBinding(
                    NoCapCommands.Execute,
                    (sender, e) => this.commandRunner.Run((ICommand) e.Parameter)
                ),
                new System.Windows.Input.CommandBinding(
                    TaskbarCommands.ShowTasks,
                    (sender, e) => this.taskPopup.QueueShow(),
                    (sender, e) => {
                        e.CanExecute = this.taskCollection.Count != 0;
                        e.Handled = true;
                    }
                )
            });
        }

        private static TaskbarIcon InitTaskbarIcon(ContextMenu contextMenu) {
            return new TaskbarIcon {
                Visibility = Visibility.Visible,
                DoubleClickCommand = ApplicationCommands.Properties,
                ContextMenu = contextMenu,
                LeftClickCommand = TaskbarCommands.ShowTasks,
            };
        }

        private static TaskPopup InitTaskPopup(TaskCollection taskCollection) {
            var taskPopup = new TaskPopup {
                DataContext = taskCollection.Select((t) => new TaskViewModel(t))
            };

<<<<<<< HEAD
            taskPopup.Hidden += (sender, e) => taskCollection.RemoveFinishedTasks();

            taskPopup.QueueHide();
=======
            this.taskbarIcon.ShowCustomBalloon(this.taskPopup, PopupAnimation.None, null);
>>>>>>> b9301885

            return taskPopup;
        }

        private ICommandRunner InitCommandRunner(ICommandRunner runner) {
            runner.TaskStarted   += BeginTask;
            runner.TaskCompleted += EndTask;
            runner.TaskCanceled  += CancelTask;

            return runner;
        }

        private TaskCollection InitTaskCollection(ICommandRunner runner) {
            var taskCollection = new TaskCollection();
            taskCollection.ProgressUpdated += UpdateProgress;

            runner.TaskStarted += (sender, e) => taskCollection.AddTask(e.Task);

            return taskCollection;
        }

        private static ContextMenu BuildContextMenu(IPluginContext pluginContext) {
            var commands = pluginContext.CommandProvider.StandAloneCommands.AsBindable();

            return new ContextMenu {
                ItemsSource = new CompositeCollection {
                    new MenuItem { Command = TaskbarCommands.ShowTasks, Header = "_Show Running Tasks" },
                    new Separator(),
                    new CollectionContainer { Collection = commands.Select((command) => BuildCommandMenuItem(command)) },
                    new Separator(),
                    new MenuItem { Command = ApplicationCommands.Properties, Header = "_Settings" },
                    new MenuItem { Command = ApplicationCommands.Close, Header = "E_xit" },
                }
            };
        }

        private static MenuItem BuildCommandMenuItem(ICommand command) {
            return new MenuItem {
                Command = NoCapCommands.Execute,
                CommandParameter = command,
                Header = command.Name,
            };
        }

        public void Dispose() {
            this.taskbarIcon.Dispose();
        }

        ExtensionDataObject IExtensibleDataObject.ExtensionData {
            get;
            set;
        }
    }
}<|MERGE_RESOLUTION|>--- conflicted
+++ resolved
@@ -1,5 +1,4 @@
 ﻿using System;
-using System.Collections.ObjectModel;
 using System.ComponentModel.Composition;
 using System.Reflection;
 using System.Runtime.Serialization;
@@ -9,9 +8,7 @@
 using System.Windows.Data;
 using System.Windows.Input;
 using System.Windows.Interop;
-using System.Windows.Threading;
 using Bindable.Linq;
-using Bindable.Linq.Collections;
 using Hardcodet.Wpf.TaskbarNotification;
 using NoCap.Extensions.Default.Helpers;
 using NoCap.Library;
@@ -57,9 +54,155 @@
             set { this.showNotificationOnComplete = value; }
         }
 
-<<<<<<< HEAD
-=======
-        private void AddBindings() {
+        public void BeginTask(object sender, CommandTaskEventArgs e) {
+            ShowTaskPopup(e.Task);
+        }
+
+        public void EndTask(object sender, CommandTaskEventArgs e) {
+            // Do nothing
+        }
+
+        private void CancelTask(object sender, CommandTaskCancellationEventArgs e) {
+            UpdateProgress(1);
+        }
+
+        public void UpdateProgress(object sender, EventArgs e) {
+            UpdateProgress(this.taskCollection.Progress);
+        }
+
+        private void UpdateProgress(double progress) {
+            UpdateWindows(progress);
+            UpdateIcon(progress);
+            UpdateIconToolTip(progress);
+        }
+
+        private void UpdateWindows(double progress) {
+            var dispatcher = Application.Current.Dispatcher;
+
+            if (!dispatcher.CheckAccess()) {
+                dispatcher.BeginInvoke(new Action<double>(UpdateWindows), progress);
+
+                return;
+            }
+
+            foreach (var window in Application.Current.Windows) {
+                SetWindowProgress((Window) window, progress);
+            }
+        }
+
+        private void UpdateIcon(double progress) {
+            var dispatcher = this.logo.Dispatcher;
+
+            if (!dispatcher.CheckAccess()) {
+                dispatcher.BeginInvoke(new Action<double>(UpdateIcon), progress);
+
+                return;
+            }
+
+            this.logo.Progress = progress;
+
+            this.taskbarIcon.Dispatcher.BeginInvoke(new Action(() => {
+                this.taskbarIcon.IconSource = this.logo.MakeIcon(128);
+            }));
+        }
+
+        private void UpdateIconToolTip(double progress) {
+            this.taskbarIcon.Dispatcher.BeginInvoke(new Action(() => {
+                this.taskbarIcon.ToolTipText = string.Format("Progress: {0}%", progress * 100);
+            }));
+        }
+
+        private static void SetWindowProgress(Window window, double progress) {
+            var dispatcher = window.Dispatcher;
+
+            if (!dispatcher.CheckAccess()) {
+                dispatcher.BeginInvoke(new Action<Window, double>(SetWindowProgress), window, progress);
+
+                return;
+            }
+
+            var handle = new WindowInteropHelper(window).Handle;
+
+            if (progress >= 1) {
+                Windows7Taskbar.SetProgressState(handle, Windows7Taskbar.ThumbnailProgressState.NoProgress);
+            } else {
+                Windows7Taskbar.SetProgressState(handle, Windows7Taskbar.ThumbnailProgressState.Normal);
+
+                const ulong max = 9001;
+
+                Windows7Taskbar.SetProgressValue(handle, (ulong) (progress * max), max);
+            }
+        }
+
+        private void ShowTaskPopup(ICommandTask task) {
+            var dispatcher = this.taskbarIcon.Dispatcher;
+
+            if (!dispatcher.CheckAccess()) {
+                dispatcher.BeginInvoke(new Action<ICommandTask>(ShowTaskPopup), task);
+
+                return;
+            }
+
+            task.Completed += (sender, e) => OnTaskCompleted();
+            task.Canceled += (sender, e) => OnTaskCanceled();
+
+            if (ShowNotificationOnStart) {
+                this.taskPopup.Show();
+            }
+
+            if (task.State == TaskState.Completed) {
+                this.taskPopup.Hide(CompleteHideDelay);
+            } else if (task.State == TaskState.Canceled) {
+                this.taskPopup.Hide(CancelHideDelay);
+            }
+        }
+
+        private void OnTaskCompleted() {
+            if (ShowNotificationOnComplete) {
+                this.taskPopup.Show();
+            }
+
+            this.taskPopup.Hide(CompleteHideDelay);
+        }
+
+        private void OnTaskCanceled() {
+            if (ShowNotificationOnComplete) {
+                this.taskPopup.Show();
+            }
+
+            this.taskPopup.Hide(CancelHideDelay);
+        }
+
+        public string Name {
+            get {
+                return "Taskbar";
+            }
+        }
+
+        public UIElement GetEditor(ICommandProvider commandProvider) {
+            return new TaskbarEditor {
+                DataContext = this
+            };
+        }
+
+        public void Initialize(IPluginContext pluginContext) {
+            this.logo = new NoCapLogo();
+
+            this.taskbarIcon = InitTaskbarIcon(BuildContextMenu(pluginContext));
+            this.commandRunner = InitCommandRunner(pluginContext.CommandRunner);
+            this.taskCollection = InitTaskCollection(pluginContext.CommandRunner);
+            this.taskPopup = InitTaskPopup(this.taskCollection);
+
+            this.taskbarIcon.ShowCustomBalloon(this.taskPopup, PopupAnimation.None, null);
+
+            Application.Current.ShutdownMode = ShutdownMode.OnExplicitShutdown;
+
+            InitCommandBindings();
+
+            UpdateIcon(1);
+        }
+
+        private void InitCommandBindings() {
             var app = Application.Current;
 
             this.taskbarIcon.CommandBindings.AddRange(new [] {
@@ -92,203 +235,6 @@
             });
         }
 
->>>>>>> b9301885
-        public void BeginTask(object sender, CommandTaskEventArgs e) {
-            ShowTaskPopup(e.Task);
-        }
-
-        public void EndTask(object sender, CommandTaskEventArgs e) {
-            // Do nothing
-        }
-
-        private void CancelTask(object sender, CommandTaskCancellationEventArgs e) {
-            UpdateProgress(1);
-        }
-
-        public void UpdateProgress(object sender, EventArgs e) {
-            UpdateProgress(this.taskCollection.Progress);
-        }
-
-        private void UpdateProgress(double progress) {
-            UpdateWindows(progress);
-            UpdateIcon(progress);
-            UpdateIconToolTip(progress);
-        }
-
-        private void UpdateWindows(double progress) {
-            var dispatcher = Application.Current.Dispatcher;
-
-            if (!dispatcher.CheckAccess()) {
-                dispatcher.BeginInvoke(new Action<double>(UpdateWindows), progress);
-
-                return;
-            }
-
-            foreach (var window in Application.Current.Windows) {
-                SetWindowProgress((Window) window, progress);
-            }
-        }
-
-        private void UpdateIcon(double progress) {
-            var dispatcher = this.logo.Dispatcher;
-
-            if (!dispatcher.CheckAccess()) {
-                dispatcher.BeginInvoke(new Action<double>(UpdateIcon), progress);
-
-                return;
-            }
-
-            this.logo.Progress = progress;
-
-            this.taskbarIcon.Dispatcher.BeginInvoke(new Action(() => {
-                this.taskbarIcon.IconSource = this.logo.MakeIcon(128);
-            }));
-        }
-
-        private void UpdateIconToolTip(double progress) {
-            this.taskbarIcon.Dispatcher.BeginInvoke(new Action(() => {
-                this.taskbarIcon.ToolTipText = string.Format("Progress: {0}%", progress * 100);
-            }));
-        }
-
-        private static void SetWindowProgress(Window window, double progress) {
-            var dispatcher = window.Dispatcher;
-
-            if (!dispatcher.CheckAccess()) {
-                dispatcher.BeginInvoke(new Action<Window, double>(SetWindowProgress), window, progress);
-
-                return;
-            }
-
-            var handle = new WindowInteropHelper(window).Handle;
-
-            if (progress >= 1) {
-                Windows7Taskbar.SetProgressState(handle, Windows7Taskbar.ThumbnailProgressState.NoProgress);
-            } else {
-                Windows7Taskbar.SetProgressState(handle, Windows7Taskbar.ThumbnailProgressState.Normal);
-
-                const ulong max = 9001;
-
-                Windows7Taskbar.SetProgressValue(handle, (ulong) (progress * max), max);
-            }
-        }
-
-        private void ShowTaskPopup(ICommandTask task) {
-<<<<<<< HEAD
-            var dispatcher = this.taskbarIcon.Dispatcher;
-
-            if (!dispatcher.CheckAccess()) {
-                dispatcher.BeginInvoke(new Action<ICommandTask>(ShowTaskPopup), task);
-
-                return;
-            }
-
-            task.Completed += (sender, e) => OnTaskEnded();
-            task.Canceled += (sender, e) => OnTaskEnded();
-
-            if (ShowNotificationOnStart) {
-                this.taskPopup.QueueShow();
-            }
-
-            if (task.State == TaskState.Completed || task.State == TaskState.Canceled) {
-                this.taskPopup.QueueHide();
-            }
-=======
-            this.taskbarIcon.Dispatcher.BeginInvoke(new Action(() => {
-                task.Completed += (sender, e) => OnTaskCompleted();
-                task.Canceled += (sender, e) => OnTaskCanceled();
-
-                if (ShowNotificationOnStart) {
-                    this.taskPopup.Show();
-                }
-
-                if (task.State == TaskState.Completed) {
-                    this.taskPopup.Hide(CompleteHideDelay);
-                } else if (task.State == TaskState.Canceled) {
-                    this.taskPopup.Hide(CancelHideDelay);
-                }
-            }));
->>>>>>> b9301885
-        }
-
-        private void OnTaskCompleted() {
-            if (ShowNotificationOnComplete) {
-                this.taskPopup.Show();
-            }
-
-            this.taskPopup.Hide(CompleteHideDelay);
-        }
-
-        private void OnTaskCanceled() {
-            if (ShowNotificationOnComplete) {
-                this.taskPopup.Show();
-            }
-
-            this.taskPopup.Hide(CancelHideDelay);
-        }
-
-        public string Name {
-            get {
-                return "Taskbar";
-            }
-        }
-
-        public UIElement GetEditor(ICommandProvider commandProvider) {
-            return new TaskbarEditor {
-                DataContext = this
-            };
-        }
-
-        public void Initialize(IPluginContext pluginContext) {
-            this.logo = new NoCapLogo();
-
-            this.taskbarIcon = InitTaskbarIcon(BuildContextMenu(pluginContext));
-            this.commandRunner = InitCommandRunner(pluginContext.CommandRunner);
-            this.taskCollection = InitTaskCollection(pluginContext.CommandRunner);
-            this.taskPopup = InitTaskPopup(this.taskCollection);
-
-            this.taskbarIcon.ShowCustomBalloon(this.taskPopup, PopupAnimation.None, null);
-
-            Application.Current.ShutdownMode = ShutdownMode.OnExplicitShutdown;
-
-            InitCommandBindings();
-
-            UpdateIcon(1);
-        }
-
-        private void InitCommandBindings() {
-            var app = Application.Current;
-
-            this.taskbarIcon.CommandBindings.AddRange(new [] {
-                new System.Windows.Input.CommandBinding(
-                    ApplicationCommands.Close,
-                    (sender, e) => app.Shutdown(0)
-                ),
-                new System.Windows.Input.CommandBinding(
-                    ApplicationCommands.Properties,
-                    (sender, e) => app.GetType().InvokeMember(
-                        "ShowSettings",             // Name
-                        BindingFlags.InvokeMethod,  // Binding flags
-                        null,                       // Binder
-                        app,                        // This
-                        new object[] { }            // Arguments
-                    )
-                ),
-                new System.Windows.Input.CommandBinding(
-                    NoCapCommands.Execute,
-                    (sender, e) => this.commandRunner.Run((ICommand) e.Parameter)
-                ),
-                new System.Windows.Input.CommandBinding(
-                    TaskbarCommands.ShowTasks,
-                    (sender, e) => this.taskPopup.QueueShow(),
-                    (sender, e) => {
-                        e.CanExecute = this.taskCollection.Count != 0;
-                        e.Handled = true;
-                    }
-                )
-            });
-        }
-
         private static TaskbarIcon InitTaskbarIcon(ContextMenu contextMenu) {
             return new TaskbarIcon {
                 Visibility = Visibility.Visible,
@@ -303,13 +249,7 @@
                 DataContext = taskCollection.Select((t) => new TaskViewModel(t))
             };
 
-<<<<<<< HEAD
             taskPopup.Hidden += (sender, e) => taskCollection.RemoveFinishedTasks();
-
-            taskPopup.QueueHide();
-=======
-            this.taskbarIcon.ShowCustomBalloon(this.taskPopup, PopupAnimation.None, null);
->>>>>>> b9301885
 
             return taskPopup;
         }
