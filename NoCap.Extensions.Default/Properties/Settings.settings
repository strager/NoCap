--- conflicted
+++ resolved
@@ -5,16 +5,14 @@
     <Setting Name="imgurApiKey" Type="System.String" Scope="Application">
       <Value Profile="(Default)">91ac22c0c09ff46a0532d0a2c504634b</Value>
     </Setting>
-<<<<<<< HEAD
     <Setting Name="sendSpaceApiKey" Type="System.String" Scope="Application">
       <Value Profile="(Default)">0CTJJTTH76</Value>
-=======
+    </Setting>
     <Setting Name="updateUri" Type="System.Uri" Scope="Application">
       <Value Profile="(Default)">http://nocapapp.com/api/update/</Value>
     </Setting>
     <Setting Name="updateFrequency" Type="System.TimeSpan" Scope="Application">
       <Value Profile="(Default)">00:10:00</Value>
->>>>>>> e6e67669
     </Setting>
   </Settings>
 </SettingsFile>