--- conflicted
+++ resolved
@@ -10,16 +10,14 @@
             <setting name="imgurApiKey" serializeAs="String">
                 <value>91ac22c0c09ff46a0532d0a2c504634b</value>
             </setting>
-<<<<<<< HEAD
             <setting name="sendSpaceApiKey" serializeAs="String">
                 <value>0CTJJTTH76</value>
-=======
+            </setting>
             <setting name="updateUri" serializeAs="String">
                 <value>http://nocapapp.com/api/update/</value>
             </setting>
             <setting name="updateFrequency" serializeAs="String">
                 <value>00:10:00</value>
->>>>>>> e6e67669
             </setting>
         </NoCap.Extensions.Default.Properties.Settings>
     </applicationSettings>
