<?xml version="1.0"?>
<configuration>
  <configSections>
    <section name="log4net" type="log4net.Config.Log4NetConfigurationSectionHandler, log4net" />
  </configSections>
<<<<<<< HEAD
  <startup useLegacyV2RuntimeActivationPolicy="true">
    <supportedRuntime version="v4.0" sku=".NETFramework,Version=v4.0"/>
  </startup>
  <log4net>
    <appender name="Console" type="log4net.Appender.ConsoleAppender" >
      <layout type="log4net.Layout.PatternLayout">
        <conversionPattern value="%date [%thread] %-5level %logger [%ndc] - %message%newline" />
      </layout>
    </appender>
    <appender name="RollingFile" type="log4net.Appender.RollingFileAppender">
      <file value="NoCap.log" />
      <appendToFile value="true" />
      <maximumFileSize value="100KB" />
      <layout type="log4net.Layout.PatternLayout">
        <conversionPattern value="%date [%thread] %-5level %logger [%ndc] - %message%newline" />
      </layout>
    </appender>
    <root>
      <level value="INFO" />
      <appender-ref ref="Console" />
      <appender-ref ref="RollingFile" />
    </root>
  </log4net>
=======
>>>>>>> 717c3d48
</configuration><|MERGE_RESOLUTION|>--- conflicted
+++ resolved
@@ -3,10 +3,6 @@
   <configSections>
     <section name="log4net" type="log4net.Config.Log4NetConfigurationSectionHandler, log4net" />
   </configSections>
-<<<<<<< HEAD
-  <startup useLegacyV2RuntimeActivationPolicy="true">
-    <supportedRuntime version="v4.0" sku=".NETFramework,Version=v4.0"/>
-  </startup>
   <log4net>
     <appender name="Console" type="log4net.Appender.ConsoleAppender" >
       <layout type="log4net.Layout.PatternLayout">
@@ -27,6 +23,4 @@
       <appender-ref ref="RollingFile" />
     </root>
   </log4net>
-=======
->>>>>>> 717c3d48
 </configuration>